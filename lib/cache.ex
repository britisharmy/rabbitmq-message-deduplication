--- conflicted
+++ resolved
@@ -56,24 +56,24 @@
   end
 
   @doc """
-<<<<<<< HEAD
   Flush the cache content.
   """
   def flush(cache) do
     GenServer.call(cache, {:flush, cache})
-=======
+  end
+
+  @doc """
+  Drop the cache with all its content.
+  """
+  def drop(cache) do
+    GenServer.call(cache, {:drop, cache})
+  end
+
+  @doc """
   Return information related to the given cache.
   """
   def info(cache) do
     GenServer.call(cache, {:info, cache})
->>>>>>> b36bebeb
-  end
-
-  @doc """
-  Drop the cache with all its content.
-  """
-  def drop(cache) do
-    GenServer.call(cache, {:drop, cache})
   end
 
   ## Server Callbacks
@@ -127,21 +127,12 @@
     {:reply, cache_member?(cache, value), state}
   end
 
-<<<<<<< HEAD
   # Flush the Mnesia cache table.
   def handle_call({:flush, cache}, _from, state) do
     case Mnesia.clear_table(cache) do
       {:atomic, :ok} -> {:reply, :ok, state}
       _ -> {:reply, :error, state}
     end
-=======
-  # Return cache information: number of elements and max size
-  def handle_call({:info, cache}, _from, state) do
-    info = [size: cache_property(cache, :limit),
-            entries: Mnesia.table_info(cache, :size)]
-
-    {:reply, info, state}
->>>>>>> b36bebeb
   end
 
   # Drop the Mnesia cache table.
@@ -150,6 +141,14 @@
       {:atomic, :ok} -> {:reply, :ok, state}
       _ -> {:reply, :error, state}
     end
+  end
+
+  # Return cache information: number of elements and max size
+  def handle_call({:info, cache}, _from, state) do
+    info = [size: cache_property(cache, :limit),
+            entries: Mnesia.table_info(cache, :size)]
+
+    {:reply, info, state}
   end
 
   ## Utility functions
